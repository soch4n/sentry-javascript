--- conflicted
+++ resolved
@@ -72,17 +72,10 @@
     "@sentry-internal/rrweb": "2.11.0"
   },
   "dependencies": {
-<<<<<<< HEAD
+    "@sentry-internal/replay": "8.0.0-alpha.5",
     "@sentry/core": "8.0.0-alpha.5",
-    "@sentry/replay": "8.0.0-alpha.5",
     "@sentry/types": "8.0.0-alpha.5",
     "@sentry/utils": "8.0.0-alpha.5"
-=======
-    "@sentry/core": "8.0.0-alpha.4",
-    "@sentry-internal/replay": "8.0.0-alpha.4",
-    "@sentry/types": "8.0.0-alpha.4",
-    "@sentry/utils": "8.0.0-alpha.4"
->>>>>>> b7bd95fd
   },
   "engines": {
     "node": ">=14.18"
